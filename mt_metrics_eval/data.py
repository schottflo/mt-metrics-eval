# coding=utf-8
# Copyright 2021 Google LLC
#
# Licensed under the Apache License, Version 2.0 (the "License");
# you may not use this file except in compliance with the License.
# You may obtain a copy of the License at
#
#     http://www.apache.org/licenses/LICENSE-2.0
#
# Unless required by applicable law or agreed to in writing, software
# distributed under the License is distributed on an "AS IS" BASIS,
# WITHOUT WARRANTIES OR CONDITIONS OF ANY KIND, either express or implied.
# See the License for the specific language governing permissions and
# limitations under the License.
"""Access to standard datasets."""

import ast
import collections
import copy
import itertools
import os
import sys
import tarfile
from typing import Callable, Dict, Iterable, List, Sequence, Set, Tuple, Union
import urllib.request
import apache_beam as beam
from mt_metrics_eval import meta_info
from mt_metrics_eval import stats
import numpy as np

import glob




TGZ = 'https://storage.googleapis.com/mt-metrics-eval/mt-metrics-eval-v2.tgz'


class EvalSet:
  """Data for a test set and one language pair."""

  def __init__(self, name: str,
               lp: str,
               read_stored_metric_scores: bool = False,
               info: meta_info.MetaInfo = None,
               path: str = None,
               strict: bool = False):
    """Load data for a given test set and language pair.

    By default this will load meta-info and read data for one of the known
    test-set/language-pair combinations in meta_info.DATA. To use alternative
    meta-info or data, pass info and path arguments.

    Args:
      name: Name of test set. If info is None, this must match a top-level key
        in meta_info.DATA.
      lp: Language pair, eg 'en-de'. If info is None, this must match a key in
        meta_info.DATA[name]
      read_stored_metric_scores: Read stored scores for automatic metrics for
        this dataset. This makes loading slower, and is only needed for
        analyzing or directly comparing to these scores.
      info: Optional meta info for this set.
      path: Optional path to parent directory: path/name should contain data
        structured as described under 'File organization and naming convention'
        in the README. You may use multiple paths in a form of a list.
        In this case, the first path must contain the data for the testsets.
      strict: If False, score files that are missing all entries for some
        systems will be 'repaired' by silently adding 0 scores for those systems
        instead of raising an exception.
    """
    self.name = name
    self.lp = lp

    if info is None:
      if name not in meta_info.DATA:
        raise ValueError('Unknown dataset: %s' % name)
      if lp not in meta_info.DATA[name]:
        raise ValueError('Language pair not in %s: %s' % (name, lp))
      info = meta_info.DATA[name][lp]
    self.info = copy.deepcopy(info)
    self._std_human_scores = self.info.std_gold

    self._ReadDataset(name, lp, read_stored_metric_scores, path, strict)

    # Check compatibility between info and data read in.
    # No checks for primary metrics because there are no hard requirements:
    # no metrics for this lp need to be primary.
    if self.std_ref not in self.ref_names:
      raise ValueError(f'Standard ref {self.std_ref} not in known set.')
    for level in self._std_human_scores:
      gold = self._std_human_scores[level]
      if level not in self._scores or gold not in self._scores[level]:
        raise ValueError(
            f'Standard {level=} gold scores {gold} not in known set.')
    if not self.outlier_sys_names.issubset(self.sys_names):
      raise ValueError(
          f'Outlier systems {self.outlier_sys_names - self.sys_names} '
          'not in known set.')

  @property
  def levels(self) -> Set[str]:
    """Levels for which scores exist, subset of {sys, domain, doc, seg}."""
    return set(self._scores.keys())

  @property
  def domain_names(self) -> Sequence[str]:
    """Names of domains, in canonical order."""
    return self._domains.keys()

  @property
  def doc_names(self) -> Sequence[str]:
    """Names of documents, in order."""
    return self._docs.keys()

  @property
  def ref_names(self) -> Set[str]:
    """Names of available references."""
    return set(self._all_refs.keys())

  @property
  def std_ref(self) -> str:
    """Name of standard reference."""
    return self.info.std_ref

  @property
  def sys_names(self) -> Set[str]:
    """Names of all 'systems' for which output is available."""
    return set(self._sys_outputs.keys())

  @property
  def human_sys_names(self) -> Set[str]:
    """Names of systems in sys_names that are human output."""
    return self._human_sys_names

  @property
  def outlier_sys_names(self) -> Set[str]:
    """Names of systems in sys_names considered to be outliers."""
    return self.info.outlier_systems

  @property
  def human_score_names(self) -> Set[str]:
    """Names of different human scores available, eg 'wmt-z', 'mqm'."""
    return self._human_score_names

  def StdHumanScoreName(self, level) -> str:
    """Name of standard human score for a given level in self.levels."""
    if level in self._std_human_scores:
      return self._std_human_scores[level]
    else:
      return None

  @property
  def metric_names(self) -> Set[str]:
    """Full names of different metrics available."""
    return self._metric_names

  @property
  def metric_basenames(self) -> Set[str]:
    """Basenames of different metrics available."""
    return self._metric_basenames

  @property
  def primary_metrics(self) -> Set[str]:
    """Base names of primary metrics, empty set if none."""
    return self.info.primary_metrics

  def BaseMetric(self, metric_name: str) -> str:
    """Base name for a given metric."""
    return self.ParseMetricName(metric_name)[0]

  def DisplayName(self, metric_name: str, fmt='spreadsheet') -> str:
    """Display name for a given metric."""
    name, refs = self.ParseMetricName(metric_name)
    if fmt == 'spreadsheet':
      if name not in self.primary_metrics:
        name = '*' + name
      if not refs:
        name = name + '[noref]'
    elif fmt == 'latex':
      if not refs:
        name = name + '*'
      if name in self.primary_metrics:
        name = f'\textbf{{{name}}}'
    elif fmt == 'full':
      name = metric_name
    elif fmt == 'base':
      pass
    else:
      raise ValueError(f'Unkown format: {fmt}')
    return name

  def ReferencesUsed(self, metric_name: str) -> Set[str]:
    """Reference(s) used by a metric."""
    return self.ParseMetricName(metric_name)[1]

  @property
  def domains(self) -> Dict[str, List[List[int]]]:
    """Map from domain name to [[beg, end+1], ...] segment position lists."""
    return self._domains

  @property
  def docs(self) -> Dict[str, List[int]]:
    """Map from doc name to [beg, end+1] segment positions."""
    return self._docs

  @property
  def src(self) -> List[str]:
    """Segments in the source text, in order."""
    return self._src

  @property
  def all_refs(self) -> Dict[str, List[str]]:
    """Map from reference name to text for that reference."""
    return self._all_refs

  @property
  def sys_outputs(self) -> Dict[str, List[str]]:
    """Map from system name to output text from that system."""
    return self._sys_outputs

  def Scores(self, level: str, scorer: str) -> Dict[str, List[float]]:
    """Get stored scores assigned to text units at a given level.

    Args:
      level: Text units to which scores apply, one of 'sys', 'domain', 'doc', or
        'seg'.
      scorer: Method used to produce scores, may be any string in
        human_score_names or metric_names.

    Returns:
      Mapping from system names to lists of float scores, or None if scores
      aren't available at this level (eg BLEU at segment level). If level is
      'sys', the lists contain one element, otherwise elements corresponding to
      domains, documents or segments in order. Some entries in each list may be
      None if these are human scores.
    """
    if level in self._scores and scorer in self._scores[level]:
      return self._scores[level][scorer]
    else:
      return None

  def Correlation(self,
                  gold_scores: Dict[str, List[float]],
                  metric_scores: Dict[str, List[float]],
                  sys_names: Iterable[str] = None,
                  indexes: Sequence[int] = None):
    """Get correlation statistics for given metric scores.

    Args:
      gold_scores: Gold scores to use, same format as metric_scores, except that
        score lists may contain None values.
      metric_scores: Metric scores to evaluate, a map from system names to lists
        of float scores.
      sys_names: Names of systems to use in comparison, must exist in both
        metric_scores and gold_scores. Default is to use all systems for which
        gold scores are available.
      indexes: Optional sequence of indexes to select from each scores list.

    Returns:
      A stats.Correlation object for computing correlation statistics.
    """
    if sys_names is None:
      sys_names = gold_scores
    sys_names = set(sys_names)
    if not sys_names.issubset(metric_scores):
      raise ValueError(
          f'Missing metric scores: {sys_names - set(metric_scores)}')
    if not sys_names.issubset(gold_scores):
      raise ValueError(f'Missing gold scores: {sys_names - set(gold_scores)}')

    all_gold_scores, all_metric_scores, all_sys_names = [], [], []
    for sys_name in sys_names:
      gscores, mscores = gold_scores[sys_name], metric_scores[sys_name]
      if indexes is not None:
        gscores = np.asarray(gscores)[indexes]
        mscores = np.asarray(mscores)[indexes]
      if len(gscores) != len(mscores):
        raise ValueError('Wrong number of scores for system %s: %d vs %d' %
                         (sys_name, len(gscores), len(mscores)))
      all_gold_scores.extend(gscores)
      all_metric_scores.extend(mscores)
      all_sys_names.append(sys_name)
    return stats.Correlation(len(sys_names), all_gold_scores, all_metric_scores, all_sys_names)

  def ParseHumanScoreFilename(self, filename):
    """Parse a human-score filename into lang, name, and level components."""
    # SRC-TGT.NAME.LEVEL.score
    toks = os.path.basename(filename).split('.')
    if len(toks) < 4 or toks[-1] != 'score':
      raise ValueError(f'Bad format for human scores: {filename}')
    lp = toks[0]
    name = '.'.join(toks[1:-2])
    level = toks[-2]
    return lp, name, level

  def ParseMetricFilename(self, filename):
    """Parse a metric filename into name and level components."""
    # NAME.LEVEL.score
    name, level, exten = os.path.basename(filename).rsplit('.', maxsplit=2)
    if exten != 'score' or level not in ['sys', 'domain', 'doc', 'seg']:
      raise ValueError(
          f'Metric file {filename} not in NAME-REF.LEVEL.score format.')
    return name, level

  def ParseMetricName(self, metric_name):
    """Parse a metric name into basename and reference(s) used."""
    # BASENAME-REF
    basename, refs = metric_name.rsplit('-', maxsplit=1)
    if refs == 'all':
      refset = set(self.ref_names)
    elif refs == 'src':
      refset = set()
    else:
      refset = set(refs.split('.'))
    return basename, refset

  def CheckScores(self, scores_map, scorer_name, level, human, repair=False):
    """Check and optionally repair scores returned by ReadScoreFile.

    Repairs are limited to metric (not human) scores, and involve adding 0
    scores for systems that are missing from scores_map. If repair is True,
    these errors don't raise an exception. All other errors always cause an
    exception.

    Args:
      scores_map: Map from system-names to scores as returned by ReadScoreFile.
      scorer_name: Name of this scorer, either a metric or human score.
      level: Granularity, one of 'sys', 'domain', 'doc', or 'seg'.
      human: True for human scores, False for metric scores.
      repair: If True and if human is False, add 0s for missing systems.

    Returns:
      List of systems that got 0-padded during repair.
    """
    expected_len = {'sys': 1, 'domain': len(self.domains),
                    'doc': len(self.docs), 'seg': len(self.src)}
    for sys_name, scores in scores_map.items():
      if sys_name not in self.sys_names:
        raise ValueError(
            f'Unknown system in {scorer_name}.{level} scores: {sys_name}.')
      if len(scores) != expected_len[level]:
        raise ValueError(
            f'{scorer_name}.{level} contains wrong number of scores: '
            f'{len(scores)} vs {expected_len[level]}')
      if not human and None in scores:
        raise ValueError(f'{scorer_name}.{level} contains None elements.')

    added_scores = []
    if not human:
      refs_used = self.ReferencesUsed(scorer_name)
      for sys_name in self.sys_names:
        if sys_name in scores_map or sys_name in refs_used:
          continue
        if repair:
          scores_map[sys_name] = [0] * expected_len[level]
          added_scores.append(sys_name)
        else:
          raise ValueError(
              f'{scorer_name}.{level} is missing required scores for system '
              f'{sys_name}')
    return added_scores

  def DocsPerSeg(self):
    """Return a list containing the document name for each segment, in order."""
    return _UnmapPositions(self.docs, contiguous=True)

  def DomainsPerSeg(self):
    """Return a list containng the domain name for each segment, in order."""
    return _UnmapPositions(self.domains, contiguous=False)

  def DomainsPerDoc(self):
    """Return a list containing the domain name for each document, in order."""
    domains_and_docs = zip(self.DomainsPerSeg(), self.DocsPerSeg())
    return [domain for domain, _ in _MapPositions(list(domains_and_docs))]

  def _ReadDataset(self, name, lp, read_stored_metric_scores, path, strict):
    """Read data for given name and language pair."""

    if path is None:
      path = LocalDir(root_only=False)
      if not os.path.exists(path):
        raise ValueError('%s not found. Run mtme --download.' % path)

    if isinstance(path, list):
      metric_scores_paths = path
      path = path[0]  # Use first path for dataset resource files.
    else:
      metric_scores_paths = [path]

    d = os.path.join(path, name)
    doc_lines = _ReadTextFile(os.path.join(d, 'documents', '%s.docs' % lp))
    self._domains = _MapPositions([d.split()[0] for d in doc_lines])
    # Canonicalized domain order, since there is no natural order.
    self._domains = {k: self._domains[k] for k in sorted(self._domains)}
    self._docs = _MapPositions([d.split()[1] for d in doc_lines], True)
    self._src = _ReadTextFile(os.path.join(d, 'sources', '%s.txt' % lp))

    self._all_refs = {}
    for filename in glob.glob(os.path.join(d, 'references', '%s.*.txt' % lp)):
      refname = filename.split('.')[-2]
      if '-' in refname or refname in ['all', 'src']:
        assert False, f'Invalid reference name: {refname}'
      self._all_refs[refname] = _ReadTextFile(filename)

    self._outlier_sys_names, self._human_sys_names = set(), set()
    self._sys_outputs = {}
    for filename in glob.glob(os.path.join(d, 'system-outputs', lp, '*.txt')):
      sysname = os.path.basename(filename)[:-len('.txt')]
      self._sys_outputs[sysname] = _ReadTextFile(filename)
      if sysname in self._all_refs:
        self._human_sys_names.add(sysname)

    self._human_score_names = set()
    self._scores = {}
    for filename in glob.glob(
        os.path.join(d, 'human-scores', '%s.*.score' % lp)):
      lp, scorer, level = self.ParseHumanScoreFilename(
          os.path.basename(filename))
      self._human_score_names.add(scorer)
      if level not in self._scores:
        self._scores[level] = {}
      assert scorer not in self._scores[level], scorer
      if level == 'domain':
        self._scores[level][scorer] = ReadDomainScoreFile(
            filename, self.domain_names)
      else:
        self._scores[level][scorer] = ReadScoreFile(filename)

    self._metric_names = set()
    self._metric_basenames = set()
    #import pdb
    #pdb.set_trace()
    if read_stored_metric_scores:
      for md in metric_scores_paths:
        md = os.path.join(md, name)
        for filename in glob.glob(
            os.path.join(md, 'metric-scores', lp, '*.score')):
          scorer, level = self.ParseMetricFilename(filename)
          if level not in self._scores:
            self._scores[level] = {}
          assert scorer not in self._scores[level]
          assert self.ReferencesUsed(scorer).issubset(self.ref_names)
          self._metric_names.add(scorer)
          self._metric_basenames.add(self.BaseMetric(scorer))
          if level == 'domain':
            self._scores[level][scorer] = ReadDomainScoreFile(
                filename, self.domain_names)
          else:
            self._scores[level][scorer] = ReadScoreFile(filename)

    # Check contents
    for txt in self.all_refs.values():
      assert len(txt) == len(self.src), f'Bad length for reference {txt}'
    for txt in self.sys_outputs.values():
      assert len(txt) == len(self.src), f'Bad length for output {txt}'
    for level in self._scores:
      for scorer_name, scores_map in self._scores[level].items():
        self.CheckScores(scores_map, scorer_name, level,
                         scorer_name in self.human_score_names,
                         repair=not strict)


def _MapPositions(item_list, contiguous=False):
  """Map a list of items to position(s) of occurences.

  Args:
    item_list: List of arbitrary items (eg document or domain names).
    contiguous: Duplicate items in list must be contiguous.

  Returns:
    Dict mapping items to positions. If contiguous is set, dict values are
    pairs of [beg, end+1] positions, otherwise they are lists of such pairs.
  """
  item_dict = {}
  pos = 0
  for k, g in itertools.groupby(list(item_list)):
    end = pos + len(list(g))
    if contiguous:
      assert k not in item_dict, f'Non-contiguous occurrences of {k}'
      item_dict[k] = [pos, end]
    else:
      if k not in item_dict:
        item_dict[k] = []
      item_dict[k].append([pos, end])
    pos = end
  return item_dict


def _UnmapPositions(item_dict, contiguous=False):
  """Reverse _MapPositions() and return original list."""
  if contiguous:
    item_dict = {d: [v] for d, v in item_dict.items()}
  maxlen = 0
  for v in item_dict.values():
    maxlen = max(maxlen, max(p[1] for p in v))
  item_list = [None] * maxlen
  for k, v in item_dict.items():
    for p in v:
      item_list[slice(*p)] = [k] * (p[1] - p[0])
  return item_list


def _CopyTgz(dest):
  with urllib.request.urlopen(TGZ) as f, open(dest, 'wb') as out:
    out.write(f.read())


def _ReadTextFile(filename):
  with open(filename) as f:
    lines = [line.rstrip() for line in f]
  return lines


def ReadScoreFile(filename):
  scores = collections.defaultdict(list)  # sys -> [scores]
  with open(filename) as f:
    for line in f:
      sysname, score = line.split()
      scores[sysname].append(float(score) if score != 'None' else None)
  return scores


def ReadDomainScoreFile(filename, ordered_domains):
  """Read a domain score file, return a map with correctly-ordered scores."""
  scores = {}  # sys -> [scores]
  domain_to_index = {d: i for i, d in enumerate(ordered_domains)}
  with open(filename) as f:
    for line in f:
      domain, sysname, score = line.split()
      score = float(score) if score != 'None' else None
      if sysname not in scores:
        scores[sysname] = [None] * len(ordered_domains)
      scores[sysname][domain_to_index[domain]] = score
  return scores


def LocalDir(root_only=True):
  """Location for local dir: $HOME/.mt-metrics-eval."""
  path = os.path.join(os.path.expanduser('~'), '.mt-metrics-eval')
  if not root_only:
    path = os.path.join(path, 'mt-metrics-eval-v2')
  return path


def Download():
  """Download database into LocalDir()."""
  path = LocalDir()
  os.makedirs(path, exist_ok=True)
  local_tgz = os.path.join(path, os.path.basename(TGZ))
  _CopyTgz(local_tgz)
  with tarfile.open(local_tgz, 'r:*') as tar:
    tar.extractall(path)


def GetCorrelations(evs: EvalSet, level: str, main_refs: Set[str],
                    close_refs: Set[str], include_human: bool,
                    include_outliers: bool, gold_name: str,
                    primary_metrics: bool, domain: str = None,
                    extern_metrics: Dict[str, Dict[str, List[float]]] = None,
                    sample_size: int = None, sample_method: str = None,
                    sample_seed: int = None,
                    metric_format: str = 'full',
                    ) -> Dict[str, stats.Correlation]:
  """Convenience function to generate sufficient stats for given parameters.

  Note that this doesn't actually compute correlations, it only extracts the
  vectors over which correlations can later be computed, for a desired set of
  metrics.

  Args:
    evs: EvalSet to use.
    level: Granularity, one of the values in evs.levels.
    main_refs: Set of references to use. Metric variants that use references
      outside this set are excluded, as are human outputs that match any of
      these references. Normally this will be the single standard reference,
      evs.std_ref.
    close_refs: Any references that are known to be close to main_refs, for
      example post-edited versions. Any human outputs that match these
      references will be excluded.
    include_human: Include any available human outputs, subject to the above
      constraints.
    include_outliers: Include any systems considered to be outliers.
    gold_name: Name of human gold scores to use, any value in
      evs.human_score_names, or the special value 'std' to use
      evs.StdHumanScoreName(level).
    primary_metrics: Include primary metrics only.
    domain: If not None, must be a value in evs.domain_names; this indicates
      that only the scores pertaining to that domain should be used. In this
      case, if level is 'sys', it is treated as if it were 'domain'.
    extern_metrics: A dict containing metrics not in evs. Each entry should
      map a correctly-formatted metric name to a dict containing scores for
      all systems, at the correct granularity.
    sample_size: If not None, a number of items (segments) to sample. This
      is a no-op if sample_size is 0 or greater than the number of  items
      available. Only applies to segment-level granularity.
    sample_method: Any of the methods in stats.Sample. If 'stratify', does
      stratified sampling over documents (filtered by domain if domain is not
      None).
    sample_seed: Random seed for sampling, None for a fresh draw.
    metric_format: Format to use for metric names, see DisplayName().

  Returns:
    Map from metric names to stats.Correlation objects from which correlation
    and significance statistics can be computed.
  """
  if domain is not None:
    assert domain in evs.domain_names
    if level == 'sys':
      level = 'domain'
  assert level in evs.levels

  sample = None
  if sample_size is not None:
    doc_sizes = [e - b for b, e in evs.docs.values()]
    if domain is not None:
      doc_sizes = [
          s for d, s in zip(evs.DomainsPerDoc(), doc_sizes)  if d == domain]
    total_size = sum(doc_sizes)
    sample = stats.Sample(
        total_size, sample_size, sample_method, doc_sizes, sample_seed)

  def _Filter(scores):
    if domain is not None:
      mask = {
          'domain': [d == domain for d in evs.domain_names],
          'doc': [d == domain for d in evs.DomainsPerDoc()],
          'seg': [d == domain for d in evs.DomainsPerSeg()]
          }[level]
      filt_scores = {}
      for k, vals in scores.items():
        assert len(vals) == len(mask)
        filt_scores[k] = [s for s, m in zip(vals, mask) if m]
      scores = filt_scores
    if sample is not None:
      scores = {k: sample.Select(s) for k, s in scores.items()}
    return scores

  # List of systems to be scored.
  sys_names = evs.sys_names - main_refs - close_refs
  if not include_human:
    sys_names -= evs.human_sys_names
  if not include_outliers:
    sys_names -= evs.outlier_sys_names

  # Get gold scores and filter outputs to those for which we have gold scores.
  if gold_name == 'std':
    gold_name = evs.StdHumanScoreName(level)
  gold_scores = _Filter(evs.Scores(level, gold_name))
  sys_names = sys_names.intersection(gold_scores)

  # Generate 'Correlation' objects for all specified metrics.
  correlations = {}  # metric -> Correlation
  for metric_name in evs.metric_names:
    base_name, metric_refs = evs.ParseMetricName(metric_name)
    if (primary_metrics and evs.primary_metrics and
        base_name not in evs.primary_metrics):
      continue
    if not metric_refs.issubset(main_refs):
      continue
    metric_scores = evs.Scores(level, metric_name)
    if not metric_scores:  # Metric not available at this level.
      continue
    display_name = evs.DisplayName(metric_name, metric_format)
    correlations[display_name] = evs.Correlation(
        gold_scores, _Filter(metric_scores), sys_names)

    # Add in extra metrics.
    if extern_metrics is not None:
      for metric_name, scores in extern_metrics.items():
        correlations[metric_name] = evs.Correlation(
            gold_scores, _Filter(scores), sys_names)

  return correlations


def CompareMetrics(
    metric_corrs: Dict[str, stats.Correlation],
    corr_fcn: Callable[[List[float], List[float], ...], Tuple[float, float]],
    average_by: str = 'none',
    k: int = 1000,
    psd: stats.PermutationSigDiffParams = stats.PermutationSigDiffParams(),
    pval: float = 0.05,
    replace_nans_with_zeros: bool = False,
    perm_test: str = 'scores',
    parallel_file: str = None,
    **corr_fcn_args,
    ) -> Tuple[Dict[str, Tuple[float, float]], np.ndarray]:
  """Compare a set of metrics using a given correlation function.

  This function uses a permutation test to compute significant differences
  between correlations; it can be very slow when correlation vectors are large,
  especially when averaging is used. Set k=0 to speed it up if you only want to
  rank metrics without performing pairwise significance tests.

  Args:
    metric_corrs: Map from metric names to stats.Correlation objects containing
      metric and gold scores for the same data. This is the format returned by
      GetCorrelations().
    corr_fcn: Function for generating correlations from metric and gold score
      vectors. Correlations are assumed to be in the first element of the
      returned tuple (2nd element is ignored). Pass a function from scipy.stats
      or any of the plain correlation functions from stats (not wrapped in
      AverageCorrelation).
    average_by: What to average over when computing final correlations:
      'none' - Treat all scores as single vectors, and compute a single
        correlation. This is the only option that makes sense for system-level
        scores.
      'item' - Average over correlations for vectors of scores for the same item
        across all systems.
      'sys' - Average over the correlations for vectors of scores for the same
        system across all items.
    k: Number of resampling runs for PermutationSigDiff test. If k is 0, no
      test is performed, and only the raw ranks of metrics are returned, along
      with an empty significance matrix.
    psd: Additional parameters for stats.PermutationSigDiff.
    pval: p-value for determining significant differences in ranks.
    replace_nans_with_zeros: If True, replace NaN correlation values with 0.
      If False, remove these values from the computation. The former setting
      will penalize metrics that produce NaN values because they assign all
      items the same score.
    perm_test: Permutation test to use, either 'scores' or 'pairs' to select
      stats.PermutationSigDiff or stats.PairwisePermutationSigDiff. In the
      latter case, corr_fcn is ignored, and the 'variant' and 'sample_rate'
      flags from corr_fcn_args are interpreted as arguments to
      KendallWithTiesOpt.
    parallel_file: If not None, the significance matrix will be computed in
      parallel using beam, with this value as the name of a temporary file for
      beam output.

    **corr_fcn_args: Optional extra arguments to corr_fcn.

  Returns:
    1. Mapping from metric name to (correlation, rank) pairs, where rank is
       the rank of the metric's significance cluster. Keys are ordered by
       decreasing correlation.
    2. Significance matrix: a square numpy array whose rows and columns
       represent metrics, sorted to match the keys in the returned correlation
       map. sig_matrix[i, j] contains the p-value for the null hypothesis that
       the correlation for metric j is >= the correlation for metric i. Only
       entries for which j > i are valid.
  """
  assert metric_corrs
  assert average_by in ('none', 'item', 'sys'), 'Bad average_by value.'

  first_corr = list(metric_corrs.values())[0]
  corr_wrapper = stats.AverageCorrelation(
      corr_fcn,
      first_corr.num_sys,
      average_by=average_by,
      filter_nones=first_corr.none_count,
      replace_nans_with_zeros=replace_nans_with_zeros,
      **corr_fcn_args)

  # Compute metric correlations, ordered by decreasing correlation.
  corrs_and_ranks = {}
  for m, c in metric_corrs.items():
    corrs_and_ranks[m] = [corr_wrapper(c.gold_scores, c.metric_scores)[0], 0]
  # Use metric name as secondary sort criterion to stablize ties.
  corrs_and_ranks = dict(
      sorted(corrs_and_ranks.items(), key=lambda x: (-x[1][0], x[0])))

  # Compute significance matrix and determine ranks.
  sig_matrix = ComputeSigMatrix(
      metric_corrs, corrs_and_ranks, corr_fcn, average_by, k,
      psd, replace_nans_with_zeros, perm_test, parallel_file, **corr_fcn_args)
  ranks = AssignRanks(sig_matrix, pval)
  for i, m in enumerate(corrs_and_ranks):
    corrs_and_ranks[m][1] = ranks[i]

  return corrs_and_ranks, sig_matrix


def CompareMetricsWithGlobalAccuracy(
    evs_dict: Dict[str, EvalSet],
    main_refs_list: List[Set[str]],
    close_refs_list: List[Set[str]],
    include_human: bool,
    include_outliers: bool,
    gold_name: Union[str, list[str]],
    primary_metrics: bool,
    domain: str = None,
    k: int = 1000,
    psd: stats.PermutationSigDiffParams = stats.PermutationSigDiffParams(),
    pval: float = 0.05,
    extern_metrics_list: List[Dict[str, Dict[str, List[float]]]] = None,
<<<<<<< HEAD
    parallel_file: str = None,
=======
    relevant_sys_pairs: Dict[str, List[Tuple[str]]] = None,
>>>>>>> 6b2397fa
    )-> Tuple[Dict[str, Tuple[float, float]], np.ndarray]:
  """Compare a set of metrics using accuracy.

  This is a special case of CompareMetrics that uses pairwise accuracy
  (https://arxiv.org/abs/2107.10821) rather than standard correlation metrics.
  It assumes system-level granularity, and supports comparisons across multiple
  EvalSets (typically for different language pairs).

  Args:
    evs_list: List of EvalSets to use. The metrics to be compared will be
      limited to those whose basenames are available in all sets.
    main_refs_list: List of reference sets to be used in successive EvalSets.
    close_refs_list: List of reference sets to be excluded if include_human is
      True.
    include_human: Include any available human outputs, subject to the above
      constraints.
    include_outliers: Include any systems considered to be outliers.
    gold_name: Name(s) of human gold scores to use. If this is a single string,
      it must be a value like 'mqm' that is available in all EvalSets, or 'std'
      to pick out the standard gold score in each EvalSet. If it is a list, it
      must contain the scorer to use for each element in eval_list.
    primary_metrics: Include primary metrics only.
    domain: If not None, must be a value in evs.domain_names; this indicates
      that only the scores pertaining to that domain should be used.
    k: Number of resampling runs for PermutationSigDiff test. If k is 0, no
      test is performed, and only the raw ranks of metrics are returned, along
      with an empty significance matrix.
    psd: Minor params for PermutationSigDiff.
    pval: p-value for determining significant differences in ranks.
    extern_metrics_list: List of dicts containing external_metrics, one per
      evalset in evs_list. Each dict should map metric names to dicts containing
      scores for all systems, at system-level granularity (ie, scores are
      single-element lists).
    parallel_file: If not None, the significance matrix will be computed in
      parallel using beam, with this value as the name of a temporary file for
      beam output.

  Returns:
    Tuple of (metric->(corr,rank), significance matrix). This is in the same
      format as CompareMetrics, except that metrics are DisplayName versions.
  """
  evs_list = evs_dict.values()

  corrs, base_metrics = [], []
  if extern_metrics_list is None:
    extern_metrics_list = [None] * len(evs_list)
<<<<<<< HEAD
  if isinstance(gold_name, str):
    gold_name = [gold_name] * len(evs_list)
  for evs, main_refs, close_refs, gold, extern_metrics in zip(
      evs_list, main_refs_list, close_refs_list, gold_name,
      extern_metrics_list):
    corrs.append(GetCorrelations(
        evs, 'sys', main_refs, close_refs, include_human, include_outliers,
        gold, primary_metrics, domain, extern_metrics))
    base_metrics.append({evs.DisplayName(m): m for m in corrs[-1]})
=======
  for evs, main_refs, close_refs, extern_metrics in zip(
      evs_dict.items(), main_refs_list, close_refs_list, extern_metrics_list):
    corrs.append((evs[0], GetCorrelations(
        evs[1], 'sys', main_refs, close_refs, include_human, include_outliers,
        gold_name, primary_metrics, domain, extern_metrics)))
    base_metrics.append({evs[1].DisplayName(m): m for m in corrs[-1][1]})
>>>>>>> 6b2397fa

  # Merge correlations across eval-sets, recording number of systems for each.
  num_sys_per_evs = [(name, list(c.values())[0].num_sys) for name, c in corrs]
  num_sys = sum([num_sys_per_ev for _, num_sys_per_ev in num_sys_per_evs])
  merged_corrs = {}
  for base_metric in set.intersection(*(set(b) for b in base_metrics)):
    gold_scores, metric_scores, sys_names = [], [], []
    for c_tuple, metric_map in zip(corrs, base_metrics):
      _, c = c_tuple
      metric = metric_map[base_metric]
      gold_scores.extend(c[metric].gold_scores)
      metric_scores.extend(c[metric].metric_scores)
      sys_names.extend(c[metric].sys_names)
    assert len(gold_scores) == num_sys, (len(gold_scores), num_sys)
    merged_corrs[base_metric] = stats.Correlation(
        num_sys, gold_scores, metric_scores, sys_names=sys_names)

  # Aggregated pairwise accuracy
  def _Accuracy(vect1, vect2, sys_names=None, relevant_sys_pairs=None):
    acc, num_pairs, b = 0, 0, 0
    for name, n in num_sys_per_evs:
      a, p = stats.Agreement(vect1[b: b + n], vect2[b: b + n], sys_names[b: b + n], relevant_sys_pairs[name])
      acc += a
      num_pairs += p
      b += n
    return acc / num_pairs, num_pairs

  # Compute metric correlations, ordered by decreasing correlation.
  corrs_and_ranks = {}
  for m, c in merged_corrs.items():
<<<<<<< HEAD
    corrs_and_ranks[m] = [_Accuracy(c.gold_scores, c.metric_scores)[0], 0]
  # Use metric name as secondary sort criterion to stablize ties.
=======
    corrs_and_ranks[m] = [_Accuracy(c.gold_scores, c.metric_scores, c.sys_names, relevant_sys_pairs)[0], 0]
>>>>>>> 6b2397fa
  corrs_and_ranks = dict(
      sorted(corrs_and_ranks.items(), key=lambda x: (-x[1][0], x[0])))

  # Compute significance matrix and determine ranks.
  sig_matrix = ComputeSigMatrix(
<<<<<<< HEAD
      merged_corrs, corrs_and_ranks, _Accuracy, 'none', k, psd, False, 'scores',
      parallel_file)
=======
      merged_corrs, corrs_and_ranks, _Accuracy, 'none', k, psd, False, relevant_sys_pairs=relevant_sys_pairs)
>>>>>>> 6b2397fa
  ranks = AssignRanks(sig_matrix, pval)
  for i, m in enumerate(corrs_and_ranks):
    corrs_and_ranks[m][1] = ranks[i]

  return corrs_and_ranks, sig_matrix


def ComputeSigMatrix(
    metric_corrs: Dict[str, stats.Correlation],
    corrs_and_ranks: Dict[str, Tuple[float, int]],
    corr_fcn: Callable[[List[float], List[float], ...], Tuple[float, float]],
    average_by: str,
    k: int,
    psd: stats.PermutationSigDiffParams,
    replace_nans_with_zeros: bool,
<<<<<<< HEAD
    perm_test: str,
    parallel_file: str = None,
=======
    relevant_sys_pairs: Dict[str, List[Tuple[str]]] = None,
>>>>>>> 6b2397fa
    **corr_fcn_args,
) -> np.ndarray:
  """Populate significance matrix using PermutationSigDiff with given args."""

  variant, sample_rate = 'acc23', 1.0
  if perm_test == 'pairs':
    if 'variant' in corr_fcn_args:
      variant = corr_fcn_args['variant']
    if 'sample_rate' in corr_fcn_args:
      sample_rate = corr_fcn_args['sample_rate']
  elif perm_test != 'scores':
    raise ValueError(f'Bad perm_test value: {perm_test}')

  n, metrics = len(corrs_and_ranks), list(corrs_and_ranks)
  sig_matrix = np.zeros((n, n))
  if not k:
    return sig_matrix
<<<<<<< HEAD

  def ComputePval(metric1, metric2) -> Tuple[str, str, float]:
    if perm_test == 'scores':
      pval, _, _ = stats.PermutationSigDiff(
          metric_corrs[metric2], metric_corrs[metric1], corr_fcn, average_by, k,
          psd, replace_nans_with_zeros, **corr_fcn_args)
    elif perm_test == 'pairs':
      pval, _, _ = stats.PairwisePermutationSigDiff(
          metric_corrs[metric2], metric_corrs[metric1], variant, average_by, k,
          psd, sample_rate=sample_rate,
          replace_nans_with_zeros=replace_nans_with_zeros)
    else:
      pval = 0
      assert False
    return metric1, metric2, pval

  if parallel_file is None:
    for i in range(n):
      for j in range(i + 1, n):
        sig_matrix[i, j] = ComputePval(metrics[i], metrics[j])[2]
  else:
    todo = []
    for i in range(n):
      for j in range(i + 1, n):
        todo.append((metrics[i], metrics[j]))
    
    with beam.Pipeline() as p:
      _ = (p
           | beam.Create(todo)
           | beam.MapTuple(ComputePval)
           | beam.CombineGlobally(beam.combiners.ToListCombineFn())
           | beam.io.WriteToText(parallel_file, shard_name_template=''))
    with open(parallel_file, 'r') as f:
      line = f.read().strip()
    for m1, m2, p in ast.literal_eval(line):
      sig_matrix[metrics.index(m1), metrics.index(m2)] = p
    os.remove(parallel_file)

=======
  for i in range(n):
    m1 = list(corrs_and_ranks)[i]
    for j in range(i + 1, n):
      m2 = list(corrs_and_ranks)[j]
      if relevant_sys_pairs is not None:
        pval, _, _ = stats.PermutationSigDiff(
          metric_corrs[m2], metric_corrs[m1], corr_fcn, average_by, k,
          psd, replace_nans_with_zeros, 
          # necessary extra arguments for GlobalAccuracy
          sys_names=metric_corrs[m1].sys_names, 
          relevant_sys_pairs=relevant_sys_pairs, 
          **corr_fcn_args)
      else:
        pval, _, _ = stats.PermutationSigDiff(
          metric_corrs[m2], metric_corrs[m1], corr_fcn, average_by, k,
          psd, replace_nans_with_zeros, 
          **corr_fcn_args)

      sig_matrix[i, j] = pval
>>>>>>> 6b2397fa
  return sig_matrix


def AssignRanks(sig_matrix, pval):
  """Assign ranks to metrics from a pairwise significance matrix.

  Args:
    sig_matrix: Upper-diagonal square numpy array whose rows and columns
      represent metrics, sorted in order of decreasing correlation.
      sig_matrix[i, j] contains the p-value for the null hypothesis that the
      correlation for metric j is >= the correlation for metric i.
    pval: Maximum p-value threshold for assigning significance.

  Returns:
    List whose ith value contains the rank for the ith metric. Metrics assigned
    rank r are those not significantly outperformed by any other metric of rank
    r, nor outperformed by any metric of rank < r.
  """
  assert sig_matrix.ndim == 2
  assert sig_matrix.shape[0] == sig_matrix.shape[1]
  n = sig_matrix.shape[0]
  ranks = [0] * n
  current_rank = 1
  start_index = 0
  for i in range(n):
    if any(sig_matrix[:, i][start_index: i] <= pval):
      current_rank += 1
      start_index = i
    ranks[i] = current_rank
  return ranks


def PrintMetricComparison(
    ranks, matrix, pval=0.05, evs=None, file=sys.stdout, probs=False):
  """Pretty print the output from CompareMetrics*()."""
  if not evs:
    max_len = max(len(m) for m in ranks)
  else:
    max_len = max(len(evs.DisplayName(m)) for m in ranks)
  for i, metric in enumerate(ranks):
    s, r = ranks[metric]
    if probs:
      sig = ' '.join(['  .  '] * (i + 1)) + ' '
      sig += ' '.join(f'{p:5.3f}' for p in matrix[i][i + 1:])
    else:
      sig = ' '.join(['.'] * (i + 1)) + ' '
      sig += ' '.join('>' if p < pval else '=' for p in matrix[i][i + 1:])
    metric = evs.DisplayName(metric) if evs else metric
    print(f'{metric:<{max_len}} {r:>2} {s:10.7f}  {sig}', file=file)


# pylint: disable=unused-argument
def MakeTaskName(
    test_set, lang, domain, level, human, avg_by, corr_fcn, k, gold, refs,
    close_refs=None, use_outliers=False, primary=True, pval=0.05,
    block_size=1000, early_min=0.02, early_max=0.50,
    replace_nans_with_zeros=False, **corr_fcn_args) -> str:
  """Make a task name from a set of values assigned to attributes."""
  # Named parameters are just to standardize order.
  # pylint: disable=unused-variable
  corr_fcn_args = dict(sorted(corr_fcn_args.items()))
  vals = [f'{v}'.replace(' ', '') for v in locals().values()]
  return ' '.join(f'{k}={v}' for k, v in zip(locals(), vals))<|MERGE_RESOLUTION|>--- conflicted
+++ resolved
@@ -14,22 +14,18 @@
 # limitations under the License.
 """Access to standard datasets."""
 
-import ast
 import collections
 import copy
 import itertools
 import os
 import sys
 import tarfile
-from typing import Callable, Dict, Iterable, List, Sequence, Set, Tuple, Union
+from typing import Callable, Dict, Iterable, List, Sequence, Set, Tuple
 import urllib.request
-import apache_beam as beam
 from mt_metrics_eval import meta_info
 from mt_metrics_eval import stats
 import numpy as np
-
 import glob
-
 
 
 
@@ -181,10 +177,6 @@
         name = name + '*'
       if name in self.primary_metrics:
         name = f'\textbf{{{name}}}'
-    elif fmt == 'full':
-      name = metric_name
-    elif fmt == 'base':
-      pass
     else:
       raise ValueError(f'Unkown format: {fmt}')
     return name
@@ -242,8 +234,7 @@
   def Correlation(self,
                   gold_scores: Dict[str, List[float]],
                   metric_scores: Dict[str, List[float]],
-                  sys_names: Iterable[str] = None,
-                  indexes: Sequence[int] = None):
+                  sys_names: Iterable[str] = None):
     """Get correlation statistics for given metric scores.
 
     Args:
@@ -254,7 +245,6 @@
       sys_names: Names of systems to use in comparison, must exist in both
         metric_scores and gold_scores. Default is to use all systems for which
         gold scores are available.
-      indexes: Optional sequence of indexes to select from each scores list.
 
     Returns:
       A stats.Correlation object for computing correlation statistics.
@@ -271,9 +261,6 @@
     all_gold_scores, all_metric_scores, all_sys_names = [], [], []
     for sys_name in sys_names:
       gscores, mscores = gold_scores[sys_name], metric_scores[sys_name]
-      if indexes is not None:
-        gscores = np.asarray(gscores)[indexes]
-        mscores = np.asarray(mscores)[indexes]
       if len(gscores) != len(mscores):
         raise ValueError('Wrong number of scores for system %s: %d vs %d' %
                          (sys_name, len(gscores), len(mscores)))
@@ -361,17 +348,12 @@
     return added_scores
 
   def DocsPerSeg(self):
-    """Return a list containing the document name for each segment, in order."""
+    """Return a list of document names for each segment, in order."""
     return _UnmapPositions(self.docs, contiguous=True)
 
   def DomainsPerSeg(self):
-    """Return a list containng the domain name for each segment, in order."""
+    """Return a list of domain names for each segment, in order."""
     return _UnmapPositions(self.domains, contiguous=False)
-
-  def DomainsPerDoc(self):
-    """Return a list containing the domain name for each document, in order."""
-    domains_and_docs = zip(self.DomainsPerSeg(), self.DocsPerSeg())
-    return [domain for domain, _ in _MapPositions(list(domains_and_docs))]
 
   def _ReadDataset(self, name, lp, read_stored_metric_scores, path, strict):
     """Read data for given name and language pair."""
@@ -557,9 +539,6 @@
                     include_outliers: bool, gold_name: str,
                     primary_metrics: bool, domain: str = None,
                     extern_metrics: Dict[str, Dict[str, List[float]]] = None,
-                    sample_size: int = None, sample_method: str = None,
-                    sample_seed: int = None,
-                    metric_format: str = 'full',
                     ) -> Dict[str, stats.Correlation]:
   """Convenience function to generate sufficient stats for given parameters.
 
@@ -590,14 +569,6 @@
     extern_metrics: A dict containing metrics not in evs. Each entry should
       map a correctly-formatted metric name to a dict containing scores for
       all systems, at the correct granularity.
-    sample_size: If not None, a number of items (segments) to sample. This
-      is a no-op if sample_size is 0 or greater than the number of  items
-      available. Only applies to segment-level granularity.
-    sample_method: Any of the methods in stats.Sample. If 'stratify', does
-      stratified sampling over documents (filtered by domain if domain is not
-      None).
-    sample_seed: Random seed for sampling, None for a fresh draw.
-    metric_format: Format to use for metric names, see DisplayName().
 
   Returns:
     Map from metric names to stats.Correlation objects from which correlation
@@ -609,31 +580,19 @@
       level = 'domain'
   assert level in evs.levels
 
-  sample = None
-  if sample_size is not None:
-    doc_sizes = [e - b for b, e in evs.docs.values()]
-    if domain is not None:
-      doc_sizes = [
-          s for d, s in zip(evs.DomainsPerDoc(), doc_sizes)  if d == domain]
-    total_size = sum(doc_sizes)
-    sample = stats.Sample(
-        total_size, sample_size, sample_method, doc_sizes, sample_seed)
-
   def _Filter(scores):
-    if domain is not None:
-      mask = {
-          'domain': [d == domain for d in evs.domain_names],
-          'doc': [d == domain for d in evs.DomainsPerDoc()],
-          'seg': [d == domain for d in evs.DomainsPerSeg()]
-          }[level]
-      filt_scores = {}
-      for k, vals in scores.items():
-        assert len(vals) == len(mask)
-        filt_scores[k] = [s for s, m in zip(vals, mask) if m]
-      scores = filt_scores
-    if sample is not None:
-      scores = {k: sample.Select(s) for k, s in scores.items()}
-    return scores
+    if domain is None:
+      return scores
+    new_scores = {}
+    mask = {
+        'domain': [d == domain for d in evs.domain_names],
+        'doc': [d == domain for d in evs.DocsPerSeg()],
+        'seg': [d == domain for d in evs.DomainsPerSeg()]
+        }[level]
+    for k, vals in scores.items():
+      assert len(vals) == len(mask)
+      new_scores[k] = [s for s, m in zip(vals, mask) if m]
+    return new_scores
 
   # List of systems to be scored.
   sys_names = evs.sys_names - main_refs - close_refs
@@ -660,8 +619,7 @@
     metric_scores = evs.Scores(level, metric_name)
     if not metric_scores:  # Metric not available at this level.
       continue
-    display_name = evs.DisplayName(metric_name, metric_format)
-    correlations[display_name] = evs.Correlation(
+    correlations[metric_name] = evs.Correlation(
         gold_scores, _Filter(metric_scores), sys_names)
 
     # Add in extra metrics.
@@ -680,9 +638,7 @@
     k: int = 1000,
     psd: stats.PermutationSigDiffParams = stats.PermutationSigDiffParams(),
     pval: float = 0.05,
-    replace_nans_with_zeros: bool = False,
-    perm_test: str = 'scores',
-    parallel_file: str = None,
+    replace_nans_with_zeros: bool = True,
     **corr_fcn_args,
     ) -> Tuple[Dict[str, Tuple[float, float]], np.ndarray]:
   """Compare a set of metrics using a given correlation function.
@@ -718,15 +674,6 @@
       If False, remove these values from the computation. The former setting
       will penalize metrics that produce NaN values because they assign all
       items the same score.
-    perm_test: Permutation test to use, either 'scores' or 'pairs' to select
-      stats.PermutationSigDiff or stats.PairwisePermutationSigDiff. In the
-      latter case, corr_fcn is ignored, and the 'variant' and 'sample_rate'
-      flags from corr_fcn_args are interpreted as arguments to
-      KendallWithTiesOpt.
-    parallel_file: If not None, the significance matrix will be computed in
-      parallel using beam, with this value as the name of a temporary file for
-      beam output.
-
     **corr_fcn_args: Optional extra arguments to corr_fcn.
 
   Returns:
@@ -755,14 +702,13 @@
   corrs_and_ranks = {}
   for m, c in metric_corrs.items():
     corrs_and_ranks[m] = [corr_wrapper(c.gold_scores, c.metric_scores)[0], 0]
-  # Use metric name as secondary sort criterion to stablize ties.
   corrs_and_ranks = dict(
-      sorted(corrs_and_ranks.items(), key=lambda x: (-x[1][0], x[0])))
+      sorted(corrs_and_ranks.items(), key=lambda x: -x[1][0]))
 
   # Compute significance matrix and determine ranks.
   sig_matrix = ComputeSigMatrix(
       metric_corrs, corrs_and_ranks, corr_fcn, average_by, k,
-      psd, replace_nans_with_zeros, perm_test, parallel_file, **corr_fcn_args)
+      psd, replace_nans_with_zeros, **corr_fcn_args)
   ranks = AssignRanks(sig_matrix, pval)
   for i, m in enumerate(corrs_and_ranks):
     corrs_and_ranks[m][1] = ranks[i]
@@ -776,18 +722,14 @@
     close_refs_list: List[Set[str]],
     include_human: bool,
     include_outliers: bool,
-    gold_name: Union[str, list[str]],
+    gold_name: str,
     primary_metrics: bool,
     domain: str = None,
     k: int = 1000,
     psd: stats.PermutationSigDiffParams = stats.PermutationSigDiffParams(),
     pval: float = 0.05,
     extern_metrics_list: List[Dict[str, Dict[str, List[float]]]] = None,
-<<<<<<< HEAD
-    parallel_file: str = None,
-=======
     relevant_sys_pairs: Dict[str, List[Tuple[str]]] = None,
->>>>>>> 6b2397fa
     )-> Tuple[Dict[str, Tuple[float, float]], np.ndarray]:
   """Compare a set of metrics using accuracy.
 
@@ -805,10 +747,9 @@
     include_human: Include any available human outputs, subject to the above
       constraints.
     include_outliers: Include any systems considered to be outliers.
-    gold_name: Name(s) of human gold scores to use. If this is a single string,
-      it must be a value like 'mqm' that is available in all EvalSets, or 'std'
-      to pick out the standard gold score in each EvalSet. If it is a list, it
-      must contain the scorer to use for each element in eval_list.
+    gold_name: Name of human gold scores to use, either a fixed value like 'mqm'
+      that is available in all EvalSets, or 'std' to pick out the standard gold
+      score in each EvalSet.
     primary_metrics: Include primary metrics only.
     domain: If not None, must be a value in evs.domain_names; this indicates
       that only the scores pertaining to that domain should be used.
@@ -821,9 +762,6 @@
       evalset in evs_list. Each dict should map metric names to dicts containing
       scores for all systems, at system-level granularity (ie, scores are
       single-element lists).
-    parallel_file: If not None, the significance matrix will be computed in
-      parallel using beam, with this value as the name of a temporary file for
-      beam output.
 
   Returns:
     Tuple of (metric->(corr,rank), significance matrix). This is in the same
@@ -834,24 +772,12 @@
   corrs, base_metrics = [], []
   if extern_metrics_list is None:
     extern_metrics_list = [None] * len(evs_list)
-<<<<<<< HEAD
-  if isinstance(gold_name, str):
-    gold_name = [gold_name] * len(evs_list)
-  for evs, main_refs, close_refs, gold, extern_metrics in zip(
-      evs_list, main_refs_list, close_refs_list, gold_name,
-      extern_metrics_list):
-    corrs.append(GetCorrelations(
-        evs, 'sys', main_refs, close_refs, include_human, include_outliers,
-        gold, primary_metrics, domain, extern_metrics))
-    base_metrics.append({evs.DisplayName(m): m for m in corrs[-1]})
-=======
   for evs, main_refs, close_refs, extern_metrics in zip(
       evs_dict.items(), main_refs_list, close_refs_list, extern_metrics_list):
     corrs.append((evs[0], GetCorrelations(
         evs[1], 'sys', main_refs, close_refs, include_human, include_outliers,
         gold_name, primary_metrics, domain, extern_metrics)))
     base_metrics.append({evs[1].DisplayName(m): m for m in corrs[-1][1]})
->>>>>>> 6b2397fa
 
   # Merge correlations across eval-sets, recording number of systems for each.
   num_sys_per_evs = [(name, list(c.values())[0].num_sys) for name, c in corrs]
@@ -882,23 +808,13 @@
   # Compute metric correlations, ordered by decreasing correlation.
   corrs_and_ranks = {}
   for m, c in merged_corrs.items():
-<<<<<<< HEAD
-    corrs_and_ranks[m] = [_Accuracy(c.gold_scores, c.metric_scores)[0], 0]
-  # Use metric name as secondary sort criterion to stablize ties.
-=======
     corrs_and_ranks[m] = [_Accuracy(c.gold_scores, c.metric_scores, c.sys_names, relevant_sys_pairs)[0], 0]
->>>>>>> 6b2397fa
   corrs_and_ranks = dict(
-      sorted(corrs_and_ranks.items(), key=lambda x: (-x[1][0], x[0])))
+      sorted(corrs_and_ranks.items(), key=lambda x: -x[1][0]))
 
   # Compute significance matrix and determine ranks.
   sig_matrix = ComputeSigMatrix(
-<<<<<<< HEAD
-      merged_corrs, corrs_and_ranks, _Accuracy, 'none', k, psd, False, 'scores',
-      parallel_file)
-=======
       merged_corrs, corrs_and_ranks, _Accuracy, 'none', k, psd, False, relevant_sys_pairs=relevant_sys_pairs)
->>>>>>> 6b2397fa
   ranks = AssignRanks(sig_matrix, pval)
   for i, m in enumerate(corrs_and_ranks):
     corrs_and_ranks[m][1] = ranks[i]
@@ -908,75 +824,20 @@
 
 def ComputeSigMatrix(
     metric_corrs: Dict[str, stats.Correlation],
-    corrs_and_ranks: Dict[str, Tuple[float, int]],
+    corrs_and_ranks: Dict[str, tuple[float, int]],
     corr_fcn: Callable[[List[float], List[float], ...], Tuple[float, float]],
     average_by: str,
     k: int,
     psd: stats.PermutationSigDiffParams,
     replace_nans_with_zeros: bool,
-<<<<<<< HEAD
-    perm_test: str,
-    parallel_file: str = None,
-=======
     relevant_sys_pairs: Dict[str, List[Tuple[str]]] = None,
->>>>>>> 6b2397fa
     **corr_fcn_args,
 ) -> np.ndarray:
   """Populate significance matrix using PermutationSigDiff with given args."""
-
-  variant, sample_rate = 'acc23', 1.0
-  if perm_test == 'pairs':
-    if 'variant' in corr_fcn_args:
-      variant = corr_fcn_args['variant']
-    if 'sample_rate' in corr_fcn_args:
-      sample_rate = corr_fcn_args['sample_rate']
-  elif perm_test != 'scores':
-    raise ValueError(f'Bad perm_test value: {perm_test}')
-
-  n, metrics = len(corrs_and_ranks), list(corrs_and_ranks)
+  n = len(corrs_and_ranks)
   sig_matrix = np.zeros((n, n))
   if not k:
     return sig_matrix
-<<<<<<< HEAD
-
-  def ComputePval(metric1, metric2) -> Tuple[str, str, float]:
-    if perm_test == 'scores':
-      pval, _, _ = stats.PermutationSigDiff(
-          metric_corrs[metric2], metric_corrs[metric1], corr_fcn, average_by, k,
-          psd, replace_nans_with_zeros, **corr_fcn_args)
-    elif perm_test == 'pairs':
-      pval, _, _ = stats.PairwisePermutationSigDiff(
-          metric_corrs[metric2], metric_corrs[metric1], variant, average_by, k,
-          psd, sample_rate=sample_rate,
-          replace_nans_with_zeros=replace_nans_with_zeros)
-    else:
-      pval = 0
-      assert False
-    return metric1, metric2, pval
-
-  if parallel_file is None:
-    for i in range(n):
-      for j in range(i + 1, n):
-        sig_matrix[i, j] = ComputePval(metrics[i], metrics[j])[2]
-  else:
-    todo = []
-    for i in range(n):
-      for j in range(i + 1, n):
-        todo.append((metrics[i], metrics[j]))
-    
-    with beam.Pipeline() as p:
-      _ = (p
-           | beam.Create(todo)
-           | beam.MapTuple(ComputePval)
-           | beam.CombineGlobally(beam.combiners.ToListCombineFn())
-           | beam.io.WriteToText(parallel_file, shard_name_template=''))
-    with open(parallel_file, 'r') as f:
-      line = f.read().strip()
-    for m1, m2, p in ast.literal_eval(line):
-      sig_matrix[metrics.index(m1), metrics.index(m2)] = p
-    os.remove(parallel_file)
-
-=======
   for i in range(n):
     m1 = list(corrs_and_ranks)[i]
     for j in range(i + 1, n):
@@ -996,7 +857,6 @@
           **corr_fcn_args)
 
       sig_matrix[i, j] = pval
->>>>>>> 6b2397fa
   return sig_matrix
 
 
@@ -1029,8 +889,7 @@
   return ranks
 
 
-def PrintMetricComparison(
-    ranks, matrix, pval=0.05, evs=None, file=sys.stdout, probs=False):
+def PrintMetricComparison(ranks, matrix, pval=0.05, evs=None, file=sys.stdout):
   """Pretty print the output from CompareMetrics*()."""
   if not evs:
     max_len = max(len(m) for m in ranks)
@@ -1038,14 +897,10 @@
     max_len = max(len(evs.DisplayName(m)) for m in ranks)
   for i, metric in enumerate(ranks):
     s, r = ranks[metric]
-    if probs:
-      sig = ' '.join(['  .  '] * (i + 1)) + ' '
-      sig += ' '.join(f'{p:5.3f}' for p in matrix[i][i + 1:])
-    else:
-      sig = ' '.join(['.'] * (i + 1)) + ' '
-      sig += ' '.join('>' if p < pval else '=' for p in matrix[i][i + 1:])
+    sig = ' '.join(['.'] * (i + 1)) + ' '
+    sig += ' '.join('>' if p < pval else '=' for p in matrix[i][i + 1:])
     metric = evs.DisplayName(metric) if evs else metric
-    print(f'{metric:<{max_len}} {r:>2} {s:10.7f}  {sig}', file=file)
+    print(f'{metric:<{max_len}} {r:>2} {s:6.3f}  {sig}', file=file)
 
 
 # pylint: disable=unused-argument
